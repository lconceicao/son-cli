#  Copyright (c) 2015 SONATA-NFV, UBIWHERE
# ALL RIGHTS RESERVED.
#
# Licensed under the Apache License, Version 2.0 (the "License");
# you may not use this file except in compliance with the License.
# You may obtain a copy of the License at
#
#     http://www.apache.org/licenses/LICENSE-2.0
#
# Unless required by applicable law or agreed to in writing, software
# distributed under the License is distributed on an "AS IS" BASIS,
# WITHOUT WARRANTIES OR CONDITIONS OF ANY KIND, either express or implied.
# See the License for the specific language governing permissions and
# limitations under the License.
#
# Neither the name of the SONATA-NFV, UBIWHERE
# nor the names of its contributors may be used to endorse or promote
# products derived from this software without specific prior written
# permission.
#
# This work has been performed in the framework of the SONATA project,
# funded by the European Commission under Grant number 671517 through
# the Horizon 2020 and 5G-PPP programmes. The authors would like to
# acknowledge the contributions of their colleagues of the SONATA
# partner consortium (www.sonata-nfv.eu).

from setuptools import setup, find_packages
import codecs
import os.path as path

# buildout build system 
# http://www.buildout.org/en/latest/docs/tutorial.html

# setup() documentation: 
# http://python-packaging-user-guide.readthedocs.org/en/
# latest/distributing/#setup-py


cwd = path.dirname(__file__)
longdesc = codecs.open(path.join(cwd, 'README.md'), 'r', 'utf-8').read()

name = 'sonata-cli'
setup(
        name=name,
        license='Apache License, Version 2.0',
        version='0.9',
        url='https://github.com/sonata-nfv/son-cli',
        author_email='sonata-dev@sonata-nfv.eu',
        long_description=longdesc,
        package_dir={'': 'src'},
        packages=find_packages('src'),  # dependency resolution
        namespace_packages=['son', ],
        include_package_data=True,
        package_data= {
            'son': ['schema/tests/son-schema/*', 'workspace/samples/*', 'monitor/docker/*']
        },
<<<<<<< HEAD
        install_requires=['setuptools', 'pyaml', 'jsonschema', 'validators', 'requests', 'coloredlogs',
                          'paramiko'],
=======
        install_requires=['setuptools', 'pyaml', 'jsonschema', 'validators',
                          'requests', 'coloredlogs'],
>>>>>>> 4dc43cad
        zip_safe=False,
        entry_points={
            'console_scripts': [
                'son-workspace=son.workspace.workspace:main',
                'son-package=son.package.package:main',
                'son-publish=son.catalogue.publish:main',
                'son-push=son.push.push:main',
                'son-monitor=son.monitor.monitor:main'
            ],
        },
        test_suite='son',
        setup_requires=['pytest-runner'],
        tests_require=['pytest']
    )<|MERGE_RESOLUTION|>--- conflicted
+++ resolved
@@ -54,13 +54,8 @@
         package_data= {
             'son': ['schema/tests/son-schema/*', 'workspace/samples/*', 'monitor/docker/*']
         },
-<<<<<<< HEAD
-        install_requires=['setuptools', 'pyaml', 'jsonschema', 'validators', 'requests', 'coloredlogs',
-                          'paramiko'],
-=======
         install_requires=['setuptools', 'pyaml', 'jsonschema', 'validators',
                           'requests', 'coloredlogs'],
->>>>>>> 4dc43cad
         zip_safe=False,
         entry_points={
             'console_scripts': [
